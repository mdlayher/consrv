--- conflicted
+++ resolved
@@ -16,12 +16,9 @@
 package main
 
 import (
-<<<<<<< HEAD
-	"flag"
-=======
 	"bufio"
 	"context"
->>>>>>> d8d76f8d
+  "flag"
 	"fmt"
 	"log"
 	"net"
